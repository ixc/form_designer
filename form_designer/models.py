--- conflicted
+++ resolved
@@ -2,10 +2,7 @@
 from django.conf import settings
 from django.core.mail import send_mail
 from django.db import models
-<<<<<<< HEAD
-=======
 from django.db.models.fields import BLANK_CHOICE_DASH
->>>>>>> e6499b61
 from django.template import RequestContext
 from django.template.loader import render_to_string
 from django.template.defaultfilters import slugify
@@ -192,8 +189,4 @@
 
         context = RequestContext(
             request, {'content': self, 'form': form_instance})
-<<<<<<< HEAD
-        return render_to_string('content/form/form.html', context)
-=======
-        return render_to_string(self.template, context)
->>>>>>> e6499b61
+        return render_to_string(self.template, context)